--- conflicted
+++ resolved
@@ -5,23 +5,15 @@
 import scala.concurrent.duration._
 import akka.pattern.ask
 import akka.remote.RemoteActorRefProvider
-<<<<<<< HEAD
+
 import spray.routing.Route
 import spray.io.IOExtension
 import spray.routing.HttpServiceActor
 import spray.can.server.{HttpServer, ServerSettings}
 import spray.io.SingletonHandler
 import scala.concurrent.Await
-import spark.SparkException
-=======
-import cc.spray.Route
-import cc.spray.io.IoWorker
-import cc.spray.{SprayCanRootService, HttpService}
-import cc.spray.can.server.HttpServer
-import cc.spray.io.pipelines.MessageHandlerDispatch.SingletonHandler
-import akka.dispatch.Await
 import spark.{Utils, SparkException}
->>>>>>> 6d60fe57
+
 import java.util.concurrent.TimeoutException
 
 /**
@@ -39,16 +31,14 @@
   def createActorSystem(name: String, host: String, port: Int): (ActorSystem, Int) = {
     val akkaThreads   = System.getProperty("spark.akka.threads", "4").toInt
     val akkaBatchSize = System.getProperty("spark.akka.batchSize", "15").toInt
-<<<<<<< HEAD
-    val akkaTimeout   = System.getProperty("spark.akka.timeout", "20").toInt
-=======
+
     val akkaTimeout = System.getProperty("spark.akka.timeout", "60").toInt
->>>>>>> 6d60fe57
+
     val akkaFrameSize = System.getProperty("spark.akka.frameSize", "10").toInt
     val lifecycleEvents = if (System.getProperty("spark.akka.logLifecycleEvents", "false").toBoolean) "on" else "off"
     // 10 seconds is the default akka timeout, but in a cluster, we need higher by default.
     val akkaWriteTimeout = System.getProperty("spark.akka.writeTimeout", "30").toInt
-    
+
     val akkaConf = ConfigFactory.parseString("""
       akka.daemonic = on
       akka.event-handlers = ["akka.event.slf4j.Slf4jEventHandler"]
@@ -80,23 +70,12 @@
    * handle requests. Returns the bound port or throws a SparkException on failure.
    * TODO: Not changing ip to host here - is it required ?
    */
-<<<<<<< HEAD
-  def startSprayServer(actorSystem: ActorSystem, ip: String, port: Int, route: Route) = {
+  def startSprayServer(actorSystem: ActorSystem, ip: String, port: Int, route: Route, name: String = "HttpServer") = {
     val ioWorker    = IOExtension(actorSystem).ioBridge()
     val httpService = actorSystem.actorOf(Props(HttpServiceActor(route)))
     val server      = actorSystem.actorOf(
-      Props(new HttpServer(ioWorker, SingletonHandler(httpService), ServerSettings())), name = "HttpServer")
+      Props(new HttpServer(ioWorker, SingletonHandler(httpService), ServerSettings())), name = name)
     actorSystem.registerOnTermination { actorSystem.stop(ioWorker) }
-=======
-  def startSprayServer(actorSystem: ActorSystem, ip: String, port: Int, route: Route,
-      name: String = "HttpServer"): ActorRef = {
-    val ioWorker = new IoWorker(actorSystem).start()
-    val httpService = actorSystem.actorOf(Props(new HttpService(route)))
-    val rootService = actorSystem.actorOf(Props(new SprayCanRootService(httpService)))
-    val server = actorSystem.actorOf(
-      Props(new HttpServer(ioWorker, SingletonHandler(rootService))), name = name)
-    actorSystem.registerOnTermination { ioWorker.stop() }
->>>>>>> 6d60fe57
     val timeout = 3.seconds
     val future  = server.ask(HttpServer.Bind(ip, port))(timeout)
     try {
